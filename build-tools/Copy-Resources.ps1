<#
.SYNOPSIS
    Copy non-executable runtime resources

.DESCRIPTION
    Copies all necessary runtime files that are not compiled into executables.
    This includes:
    - Configuration files (config.json, config.json.sample)
    - Localization files (messages.json)
    - XAML UI files (MainWindow.xaml, etc.)
    - Other supporting assets

.PARAMETER SourceRoot
    Root directory of the project (default: parent of build-tools)

.PARAMETER DestinationDir
    Destination directory for copied resources (default: build-tools/dist)

.PARAMETER Verbose
    Enable verbose output for detailed copy progress

.EXAMPLE
    .\Copy-Resources.ps1
    Copies all resources to default destination directory

.EXAMPLE
    .\Copy-Resources.ps1 -DestinationDir "custom/output"
    Copies resources to a custom destination directory

.NOTES
    Version: 1.0.0
    This script is part of the Focus Game Deck build system
    Responsibility: Copy all non-executable assets (SRP)
#>

#Requires -Version 5.1

param(
    [string]$SourceRoot = (Split-Path $PSScriptRoot -Parent),
    [string]$DestinationDir = (Join-Path $PSScriptRoot "dist"),
    [switch]$Verbose
)

# Import the BuildLogger
. "$PSScriptRoot/utils/BuildLogger.ps1"

if ($Verbose) {
    $VerbosePreference = "Continue"
}

<<<<<<< HEAD
function Write-CopyMessage {
    param(
        [string]$Message,
        [string]$Level = "INFO"
    )

    Write-Host "[$Level] $Message"
}

=======
>>>>>>> b537676b
function Copy-DirectoryContents {
    param(
        [string]$SourcePath,
        [string]$DestPath,
        [string[]]$Include = @("*"),
        [string[]]$Exclude = @(),
        [string]$Description
    )

    if (-not (Test-Path $SourcePath)) {
        Write-BuildLog "Source not found: $SourcePath" -Level Warning
        return $false
    }

    Write-BuildLog "Copying $Description..."
    Write-BuildLog "  From: $SourcePath" -Level Debug
    Write-BuildLog "  To: $DestPath" -Level Debug

    if (-not (Test-Path $DestPath)) {
        New-Item -ItemType Directory -Path $DestPath -Force | Out-Null
    }

    try {
        $fileCount = 0

        foreach ($pattern in $Include) {
            $files = Get-ChildItem -Path $SourcePath -Filter $pattern -File -ErrorAction SilentlyContinue

            foreach ($file in $files) {
                $shouldExclude = $false
                foreach ($excludePattern in $Exclude) {
                    if ($file.Name -like $excludePattern) {
                        $shouldExclude = $true
                        break
                    }
                }

                if (-not $shouldExclude) {
                    Copy-Item -Path $file.FullName -Destination $DestPath -Force
                    Write-BuildLog "  Copied: $($file.Name)" -Level Debug
                    $fileCount++
                }
            }
        }

        Write-BuildLog "Copied $fileCount file(s) for $Description" -Level Success
        return $true
    } catch {
        Write-BuildLog "Failed to copy $Description : $($_.Exception.Message)" -Level Error
        return $false
    }
}

try {
    Write-BuildLog "Focus Game Deck - Resource Copier"

    if (-not (Test-Path $DestinationDir)) {
        New-Item -ItemType Directory -Path $DestinationDir -Force | Out-Null
        Write-BuildLog "Created destination directory: $DestinationDir" -Level Debug
    }

    $copyResults = @()

    # Copy localization files (runtime resources)
    $localizationSource = Join-Path $SourceRoot "localization"
    $localizationDest = Join-Path $DestinationDir "localization"
    $copyResults += Copy-DirectoryContents `
        -SourcePath $localizationSource `
        -DestPath $localizationDest `
        -Include @("*.json") `
        -Exclude @("*.backup", "*diagnostic*") `
        -Description "localization files"

<<<<<<< HEAD
    # NOTE: GUI XAML files are no longer copied to release directory
    # They are embedded in the executable via Embed-XamlResources.ps1 and XamlResources.ps1
    # This reduces release package size and removes external file dependencies
    Write-Host ""
    Write-Verbose "Skipping GUI XAML files (embedded in executable)"
=======
    # Copy GUI XAML files (runtime resources)
    $guiSource = Join-Path $SourceRoot "gui"
    $guiDest = Join-Path $DestinationDir "gui"
    $copyResults += Copy-DirectoryContents `
        -SourcePath $guiSource `
        -DestPath $guiDest `
        -Include @("*.xaml") `
        -Description "GUI XAML files"
>>>>>>> b537676b

    Write-BuildLog "COPY SUMMARY"

    $successCount = ($copyResults | Where-Object { $_ -eq $true }).Count
    $totalCount = $copyResults.Count

    Write-BuildLog "Successful operations: $successCount / $totalCount"

    if ($successCount -eq $totalCount) {
        Write-BuildLog "All resources copied successfully!" -Level Success
        exit 0
    } else {
        Write-BuildLog "Some copy operations failed. Check errors above." -Level Warning
        exit 1
    }

} catch {
    Write-BuildLog "Unexpected error: $($_.Exception.Message)" -Level Error
    Write-BuildLog $_.ScriptStackTrace -Level Debug
    exit 1
}<|MERGE_RESOLUTION|>--- conflicted
+++ resolved
@@ -48,7 +48,6 @@
     $VerbosePreference = "Continue"
 }
 
-<<<<<<< HEAD
 function Write-CopyMessage {
     param(
         [string]$Message,
@@ -58,8 +57,6 @@
     Write-Host "[$Level] $Message"
 }
 
-=======
->>>>>>> b537676b
 function Copy-DirectoryContents {
     param(
         [string]$SourcePath,
@@ -133,22 +130,11 @@
         -Exclude @("*.backup", "*diagnostic*") `
         -Description "localization files"
 
-<<<<<<< HEAD
     # NOTE: GUI XAML files are no longer copied to release directory
     # They are embedded in the executable via Embed-XamlResources.ps1 and XamlResources.ps1
     # This reduces release package size and removes external file dependencies
     Write-Host ""
     Write-Verbose "Skipping GUI XAML files (embedded in executable)"
-=======
-    # Copy GUI XAML files (runtime resources)
-    $guiSource = Join-Path $SourceRoot "gui"
-    $guiDest = Join-Path $DestinationDir "gui"
-    $copyResults += Copy-DirectoryContents `
-        -SourcePath $guiSource `
-        -DestPath $guiDest `
-        -Include @("*.xaml") `
-        -Description "GUI XAML files"
->>>>>>> b537676b
 
     Write-BuildLog "COPY SUMMARY"
 

--- conflicted
+++ resolved
@@ -205,13 +205,8 @@
 }
 
 try {
-<<<<<<< HEAD
-    $config = Get-Content -Path $configPath -Raw | ConvertFrom-Json
+    $config = Get-Content -Path $configPath -Raw -Encoding UTF8 | ConvertFrom-Json
     Write-Host "Configuration loaded successfully"
-=======
-    $config = Get-Content -Path $configPath -Raw -Encoding UTF8 | ConvertFrom-Json
-    Write-Host "Configuration loaded successfully" -ForegroundColor Green
->>>>>>> b775ebb5
 } catch {
     Write-Host "Error loading configuration: $_"
     exit 1

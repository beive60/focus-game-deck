﻿# VTube Studio Integration Test Script
# Test the VTubeStudioManager functionality

Write-Host "=== VTube Studio Integration Test ==="

# Load required modules
try {
    . "$PSScriptRoot/../src/modules/VTubeStudioManager.ps1"
    Write-Host "[OK] VTubeStudioManager module loaded"
} catch {
    Write-Host "[ERROR] Failed to load VTubeStudioManager: $_"
    exit 1
}

try {
    . "$PSScriptRoot/../src/modules/AppManager.ps1"
    Write-Host "[OK] AppManager module loaded"
} catch {
    Write-Host "[ERROR] Failed to load AppManager: $_"
    exit 1
}

# Load configuration
try {
<<<<<<< HEAD
    $config = Get-Content "$PSScriptRoot/../config/config.json" -Encoding UTF8 | ConvertFrom-Json
    Write-Host "[OK] Configuration loaded"
=======
    $config = Get-Content "$PSScriptRoot/../config/config.json" -Raw -Encoding UTF8 | ConvertFrom-Json
    Write-Host "[OK] Configuration loaded" -ForegroundColor Green
>>>>>>> b775ebb5
} catch {
    Write-Host "[ERROR] Failed to load configuration: $_"
    exit 1
}

# Test VTubeStudioManager
Write-Host "`n=== Testing VTubeStudioManager ==="

try {
    $vtubeManager = New-VTubeStudioManager -VTubeConfig $config.managedApps.vtubeStudio -Messages @{}
    Write-Host "[OK] VTubeStudioManager instance created"

    # Test installation detection
    Write-Host "`nTesting VTube Studio installation detection..."
    $status = $vtubeManager.GetStatus()

    Write-Host "Current Status:"
    Write-Host "  - Is Running: $($status.IsRunning)"
    Write-Host "  - Installation Available: $($status.Installation.Available)"
    Write-Host "  - Installation Type: $($status.Installation.Type)"
    Write-Host "  - Installation Path: $($status.Installation.Path)"
    Write-Host "  - WebSocket Connected: $($status.WebSocketConnected)"

    if ($status.Installation.Available) {
        Write-Host "[OK] VTube Studio installation detected"
    } else {
        Write-Host "[WARNING] VTube Studio installation not found"
    }

} catch {
    Write-Host "[ERROR] VTubeStudioManager test failed: $_"
}

# Test AppManager integration
Write-Host "`n=== Testing AppManager Integration ==="

try {
    $appManager = New-AppManager -Config $config -Messages @{}
    Write-Host "[OK] AppManager instance created"

    # Test configuration validation
    Write-Host "`nTesting VTube Studio configuration validation..."
    if ($appManager.ValidateAppConfig("vtubeStudio")) {
        Write-Host "[OK] VTube Studio configuration valid"
    } else {
        Write-Host "[ERROR] VTube Studio configuration invalid"
    }

} catch {
    Write-Host "[ERROR] AppManager integration test failed: $_"
}

# Test Configuration Validator
Write-Host "`n=== Testing Configuration Validator ==="

try {
    . "$PSScriptRoot/../src/modules/ConfigValidator.ps1"
    Write-Host "[OK] ConfigValidator module loaded"

    $validator = New-ConfigValidator -Config $config -Messages @{}
    $validationResult = $validator.ValidateConfiguration($null)

    if ($validationResult) {
        Write-Host "[OK] Configuration validation passed"
    } else {
        Write-Host "[WARNING] Configuration validation has issues"
    }

    $report = $validator.GetValidationReport()
    Write-Host "Validation Report:"
    Write-Host "  - Is Valid: $($report.IsValid)"
    Write-Host "  - Error Count: $($report.ErrorCount)"
    Write-Host "  - Warning Count: $($report.WarningCount)"

    if ($report.ErrorCount -gt 0) {
        Write-Host "Errors:"
        foreach ($errorMsg in $report.Errors) {
            Write-Host "  - $errorMsg"
        }
    }

    if ($report.WarningCount -gt 0) {
        Write-Host "Warnings:"
        foreach ($warningMsg in $report.Warnings) {
            Write-Host "  - $warningMsg"
        }
    }

} catch {
    Write-Host "[ERROR] Configuration validator test failed: $_"
}

Write-Host "`n=== VTube Studio Integration Test Complete ==="<|MERGE_RESOLUTION|>--- conflicted
+++ resolved
@@ -22,13 +22,8 @@
 
 # Load configuration
 try {
-<<<<<<< HEAD
-    $config = Get-Content "$PSScriptRoot/../config/config.json" -Encoding UTF8 | ConvertFrom-Json
+    $config = Get-Content "$PSScriptRoot/../config/config.json" -Raw -Encoding UTF8 | ConvertFrom-Json
     Write-Host "[OK] Configuration loaded"
-=======
-    $config = Get-Content "$PSScriptRoot/../config/config.json" -Raw -Encoding UTF8 | ConvertFrom-Json
-    Write-Host "[OK] Configuration loaded" -ForegroundColor Green
->>>>>>> b775ebb5
 } catch {
     Write-Host "[ERROR] Failed to load configuration: $_"
     exit 1

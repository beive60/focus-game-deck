param(
    [Parameter(Mandatory = $true)]
    [string]$GameId
)

#Requires -Version 5.1

# Import required modules if not already loaded
# Check both module (PowerShell Core) and snap-in (Windows PowerShell)
if (-not (Get-Module -Name Microsoft.PowerShell.Security) -and -not (Get-PSSnapin -Name Microsoft.PowerShell.Security -ErrorAction SilentlyContinue)) {
    try {
        Import-Module Microsoft.PowerShell.Security -ErrorAction SilentlyContinue
    } catch {
        Write-Warning "Failed to load Microsoft.PowerShell.Security module: $_"
    }
}

# Detect execution environment to determine application root
$currentProcess = Get-Process -Id $PID
$isExecutable = $currentProcess.ProcessName -ne 'pwsh' -and $currentProcess.ProcessName -ne 'powershell'

# Define the application root directory
# This is critical for finding external resources (config, logs)
if ($isExecutable) {
    # In executable mode, the root is the directory where the .exe file is located
    # ps2exe extracts to temp, but we need the actual exe location for external files
    $appRoot = Split-Path -Parent $currentProcess.Path
} else {
    # In development (script) mode, calculate the project root relative to the current script
    # For Invoke-FocusGameDeck.ps1 in /src, the root is one level up
    $appRoot = Split-Path -Parent $PSScriptRoot
}

# AssetFile paths variables - use $appRoot for external files
$configPath = Join-Path $appRoot "config/config.json"
$messagesPath = Join-Path $appRoot "localization/messages.json"

<<<<<<< HEAD
# Read Source files using dot-source
if (-not $isExecutable) {
    $filesToSources = @(
        # Modules
        (Join-Path $appRoot "src/modules/AppManager.ps1"),
        (Join-Path $appRoot "src/modules/ConfigValidator.ps1"),
        # TODO: Re-enable in future release
        # Disabled for v1.0 - Discord integration has known bugs
        # (Join-Path $appRoot "src/modules/DiscordManager.ps1"),
        # (Join-Path $appRoot "src/modules/DiscordRPCClient.ps1"),
        (Join-Path $appRoot "src/modules/Logger.ps1"),
        (Join-Path $appRoot "src/modules/OBSManager.ps1"),
        (Join-Path $appRoot "src/modules/UpdateChecker.ps1"),
        (Join-Path $appRoot "src/modules/PlatformManager.ps1"),
        (Join-Path $appRoot "src/modules/VTubeStudioManager.ps1"),
        (Join-Path $appRoot "src/modules/WebSocketAppManagerBase.ps1"),
        # Scripts
        (Join-Path $appRoot "scripts/LanguageHelper.ps1")
    )

    foreach ($sourcePath in $filesToSources) {
        try {
            . $sourcePath
        } catch {
            Write-Error "Failed to load module '$sourcePath': $_"
            exit 1
        }
    }
}
=======
# Explicit dot-source declarations for bundler dependency resolution
# These are processed by Invoke-PsScriptBundler.ps1 and removed during bundling
# Order is critical: LanguageHelper must be first!
. (Join-Path -Path $appRoot -ChildPath "scripts/LanguageHelper.ps1")
. (Join-Path -Path $appRoot -ChildPath "src/modules/WebSocketAppManagerBase.ps1")
. (Join-Path -Path $appRoot -ChildPath "src/modules/AppManager.ps1")
. (Join-Path -Path $appRoot -ChildPath "src/modules/ConfigValidator.ps1")
. (Join-Path -Path $appRoot -ChildPath "src/modules/DiscordManager.ps1")
. (Join-Path -Path $appRoot -ChildPath "src/modules/DiscordRPCClient.ps1")
. (Join-Path -Path $appRoot -ChildPath "src/modules/Logger.ps1")
. (Join-Path -Path $appRoot -ChildPath "src/modules/OBSManager.ps1")
. (Join-Path -Path $appRoot -ChildPath "src/modules/UpdateChecker.ps1")
. (Join-Path -Path $appRoot -ChildPath "src/modules/PlatformManager.ps1")
. (Join-Path -Path $appRoot -ChildPath "src/modules/VTubeStudioManager.ps1")
>>>>>>> 36fe811b

Write-LocalizedHost -Messages $msg -Key "cli_loading_config" -Default "Loading configuration..." -Level "INFO" -Component "ConfigLoader"
# Load configuration
try {
    $config = Get-Content -Path $configPath -Raw -Encoding UTF8 | ConvertFrom-Json
    Write-LocalizedHost -Messages $msg -Key "cli_config_loaded" -Default "Configuration loaded." -Level "OK" -Component "ConfigLoader"
} catch {
    Write-Error "Failed to load configuration: $_"
    exit 1
}
# Load localization messages
try {
    $messagesData = Get-Content -Path $messagesPath -Raw -Encoding UTF8 | ConvertFrom-Json
    $langCode = Get-DetectedLanguage -ConfigData $config
    $msg = if ($messagesData.PSObject.Properties.Name -contains $langCode) {
        $messagesData.$langCode
    } else {
        $messagesData.en  # Fallback to English
    }
} catch {
    Write-Warning "Failed to load localization messages: $_"
    Write-Host "Continuing with default messages."
    $msg = @{}
}

# Initialize logger
try {
    $logger = Initialize-Logger -Config $config -Messages $msg -AppRoot $appRoot
    $logger.Info("Focus Game Deck started (Multi-Platform)", "MAIN")
    $logger.Info("Game ID: $GameId", "MAIN")

    # Log self-authentication information for audit purposes
    $logger.Debug("Self-authentication initialized for log integrity verification", "AUTH")
} catch {
    Write-Warning "[ERROR] Failed to initialize logger: $_"
    Write-Host "[WARNING] Continue without logging"
    $logger = $null
}

# Initialize platform manager
try {
    $platformManager = New-PlatformManager -Config $config -Messages $msg -Logger $logger
    if ($logger) { $logger.Info("Platform manager initialized", "PLATFORM") }

    # Detect available platforms
    $detectedPlatforms = $platformManager.DetectAllPlatforms()
    $availablePlatforms = $detectedPlatforms.Keys | Where-Object { $detectedPlatforms[$_].Available }
    if ($logger) { $logger.Info("Available platforms: $($availablePlatforms -join ', ')", "PLATFORM") }

    # Auto-detect and update paths if needed
    foreach ($platformKey in $detectedPlatforms.Keys) {
        # Skip direct platform as it doesn't need a global path
        if ($platformKey -eq "direct") {
            continue
        }

        $platform = $detectedPlatforms[$platformKey]
        if ($platform.Available -and $platform.Path) {
            if (-not $config.paths.$platformKey -or $config.paths.$platformKey -ne $platform.Path) {
                $config.paths.$platformKey = $platform.Path
                if ($logger) { $logger.Info("Auto-detected $($platform.Name) path: $($platform.Path)", "PLATFORM") }
            }
        }
    }
} catch {
    Write-Error "Failed to initialize platform manager: $_"
    if ($logger) { $logger.Error("Platform manager initialization failed: $_", "PLATFORM") }
    exit 1
}

# Validate configuration
Write-LocalizedHost -Messages $msg -Key "cli_validating_config" -Default "Validating configuration..." -Level "INFO" -Component "ConfigValidator"
$validator = New-ConfigValidator -Config $config -Messages $msg
if (-not $validator.ValidateConfiguration($GameId)) {
    $validator.DisplayResults()
    Write-LocalizedHost -Messages $msg -Key "cli_validation_failed" -Default "Configuration validation failed." -Level "WARNING" -Component "ConfigValidator"
    if ($logger) { $logger.Error("Configuration validation failed", "CONFIG") }
    exit 1
}
$validator.DisplayResults()
Write-LocalizedHost -Messages $msg -Key "console_config_validation_passed" -Default "Configuration validation passed" -Level "OK" -Component "ConfigValidator"
if ($logger) { $logger.Info("Configuration validation passed", "CONFIG") }

# Get game configuration
$gameConfig = $config.games.$GameId
if (-not $gameConfig) {
    $errorMsg = "Error: Game ID '{0}' not found in configuration." -f $GameId
    Write-LocalizedHost -Messages $msg -Key "cli_game_not_found" -Args @($GameId) -Default $errorMsg -Level "WARNING" -Component "GameLauncher"

    $availableIds = ($config.games.PSObject.Properties.Name -join ', ')
    Write-LocalizedHost -Messages $msg -Key "cli_available_games" -Args @($availableIds) -Default ("Available game IDs: {0}" -f $availableIds) -Level "INFO" -Component "GameLauncher"
    if ($logger) { $logger.Error($errorMsg, "MAIN") }
    exit 1
}

# Validate platform support
$gamePlatform = $gameConfig.platform
if (-not $gamePlatform) {
    $gamePlatform = "steam"  # Default to Steam for backward compatibility
    $gameConfig | Add-Member -NotePropertyName "platform" -NotePropertyValue "steam" -Force
}

if (-not $platformManager.IsPlatformAvailable($gamePlatform)) {
    $errorMsg = "Platform '$gamePlatform' is not available or supported for game '$($gameConfig.name)'"
    Write-LocalizedHost -Messages $msg -Key "cli_platform_not_supported" -Args @($gamePlatform) -Default $errorMsg -Level "WARNING" -Component "PlatformManager"
    Write-LocalizedHost -Messages $msg -Key "cli_available_platforms" -Args @($availablePlatforms -join ', ') -Default ("Available platforms: {0}" -f ($availablePlatforms -join ', ')) -Level "INFO" -Component "PlatformManager"
    if ($logger) { $logger.Error($errorMsg, "PLATFORM") }
    exit 1
}

if ($logger) {
    $logger.Info("Game configuration loaded: $($gameConfig.name) (Platform: $gamePlatform)", "MAIN")
}
Write-LocalizedHost -Messages $msg -Key "console_game_config_loaded" -Args @($gameConfig.name, $gamePlatform) -Default ("Game configuration loaded: {0} (Platform: {1})" -f $gameConfig.name, $gamePlatform) -Level "INFO" -Component "GameLauncher"

# Initialize managers
$appManager = New-AppManager -Config $config -Messages $msg -Logger $logger
[void] $appManager.SetGameContext($gameConfig)

Write-LocalizedHost -Messages $msg -Key "console_app_manager_initialized" -Default "Application manager initialized" -Level "INFO" -Component "GameLauncher"
if ($logger) { $logger.Info("Application manager initialized and game context set", "MAIN") }

# Common startup process for game environment
function Invoke-GameStartup {
    Write-LocalizedHost -Messages $msg -Key "console_game_environment_setup" -Default "Starting game environment setup" -Level "INFO" -Component "GameLauncher"
    if ($logger) { $logger.Info("Starting game environment setup", "SETUP") }

    # Unified application and integration management
    Write-LocalizedHost -Messages $msg -Key "app_management_start" -Default "Starting application management..." -Level "INFO" -Component "AppManager"
    [void]$appManager.ProcessStartupSequence()
    Write-LocalizedHost -Messages $msg -Key "console_startup_sequence_complete" -Default "Startup sequence completed" -Level "OK" -Component "AppManager"
    if ($logger) { $logger.Info("Application startup sequence completed", "APP") }

    Write-LocalizedHost -Messages $msg -Key "console_game_environment_ready" -Default "Game environment ready" -Level "OK" -Component "GameLauncher"
    if ($logger) { $logger.Info("Game environment setup completed", "SETUP") }

    return
}

# Common cleanup process for game exit
function Invoke-GameCleanup {
    param(
        [bool]$IsInterrupted = $false
    )

    if ($IsInterrupted) {
        Write-LocalizedHost -Messages $msg -Key "cli_cleanup_interrupted" -Default "Cleanup initiated due to user interruption (Ctrl+C)." -Level "WARNING" -Component "GameLauncher"
        if ($logger) { $logger.Warning("Cleanup initiated due to interruption", "CLEANUP") }
    } else {
        Write-LocalizedHost -Messages $msg -Key "console_cleanup_starting" -Default "Starting cleanup..." -Level "INFO" -Component "GameLauncher"
        if ($logger) { $logger.Info("Starting game cleanup", "CLEANUP") }
    }

    # Unified application and integration shutdown
    [void]$appManager.ProcessShutdownSequence()
    Write-LocalizedHost -Messages $msg -Key "console_cleanup_complete" -Default "Cleanup completed" -Level "OK" -Component "GameLauncher"
    if ($logger) { $logger.Info("Application shutdown sequence completed", "CLEANUP") }

    if ($logger) { $logger.Info("Game cleanup completed", "CLEANUP") }

    return
}

# Handle Ctrl+C press
trap [System.Management.Automation.PipelineStoppedException] {
    Invoke-GameCleanup -IsInterrupted $true
    if ($logger) { $logger.Info("Application terminated by user", "MAIN") }
    exit
}

# Main execution flow
try {
    if ($logger) { $logger.LogOperationStart("Multi-Platform Game Launch Sequence", "MAIN") }
    $startTime = Get-Date

    # Execute environment setup
    Invoke-GameStartup

    # Launch game via appropriate platform
    Write-LocalizedHost -Messages $msg -Key "console_launching_via_platform" -Args @($detectedPlatforms[$gamePlatform].Name) -Default ("Launching game via {0}..." -f $detectedPlatforms[$gamePlatform].Name) -Level "INFO" -Component "GameLauncher"
    try {
        [void]$platformManager.LaunchGame($gamePlatform, $gameConfig)
        Write-LocalizedHost -Messages $msg -Key "starting_game_name" -Args @($gameConfig.name) -Default ("Starting game: {0}" -f $gameConfig.name) -Level "INFO" -Component "GameLauncher"
        if ($logger) { $logger.Info("Game launch command sent to $($detectedPlatforms[$gamePlatform].Name): $($gameConfig.name)", "GAME") }
    } catch {
        $errorMsg = "Failed to launch game via $($detectedPlatforms[$gamePlatform].Name): $_"
        Write-Error $errorMsg
        if ($logger) { $logger.Error($errorMsg, "GAME") }
        throw
    }

    # Wait for actual game process to start (not the launcher)
    Write-LocalizedHost -Messages $msg -Key "cli_waiting_process" -Default "Waiting for game process to start..." -Level "INFO" -Component "GameMonitor"
    $gameProcess = $null
    $processStartTimeout = 300  # 5 minutes timeout
    $startTime = Get-Date

    do {
        Start-Sleep -Seconds 3
        $elapsed = (Get-Date) - $startTime
        if ([int]$elapsed.TotalSeconds % 30 -eq 0 -and $elapsed.TotalSeconds -gt 0) {
            Write-Host "." -NoNewline
        }
        $gameProcess = Get-Process $gameConfig.processName -ErrorAction SilentlyContinue
    } while (-not $gameProcess -and $elapsed.TotalSeconds -lt $processStartTimeout)

    if ($gameProcess) {
        Write-LocalizedHost -Messages $msg -Key "console_game_process_detected" -Args @($gameConfig.name) -Default ("Game process detected: {0}" -f $gameConfig.name) -Level "OK" -Component "GameMonitor"
        if ($logger) { $logger.Info("Game process detected and monitoring started: $($gameConfig.processName)", "GAME") }

        # Wait for the game process to end.
        # If direct Wait-Process fails (e.g., due to admin privilege issues),
        # fall back to polling the process status.
        try {
            if ($logger) { $logger.Debug("Attempting to wait for process directly: $($gameProcess.Name) (PID: $($gameProcess.Id))", "GAME") }
            Wait-Process -InputObject $gameProcess -ErrorAction Stop
        } catch {
            if ($logger) { $logger.Warning("Direct wait failed. Falling back to polling for process exit: $($gameProcess.Name) (PID: $($gameProcess.Id)). This can happen with admin-level processes.", "GAME") }
            Write-LocalizedHost -Messages $msg -Key "console_process_wait_fallback" -Default "Direct process wait failed - Monitoring in fallback mode (polling every 3s)" -Level "WARNING" -Component "GameMonitor"

            while ($true) {
                $processCheck = Get-Process -Id $gameProcess.Id -ErrorAction SilentlyContinue
                if (-not $processCheck) {
                    if ($logger) { $logger.Info("Process has exited (detected by polling): $($gameProcess.Name) (PID: $($gameProcess.Id))", "GAME") }
                    break # Exit the loop
                }
                Start-Sleep -Seconds 3
            }
        }

        Write-LocalizedHost -Messages $msg -Key "console_game_process_ended" -Args @($gameConfig.name) -Default ("Game process ended: {0}" -f $gameConfig.name) -Level "INFO" -Component "GameMonitor"
        if ($logger) { $logger.Info("Game process ended: $($gameConfig.name)", "GAME") }
    } else {
        Write-LocalizedHost -Messages $msg -Key "cli_process_timeout" -Args @($gameConfig.processName) -Default ("Game process '{0}' was not detected within timeout period" -f $gameConfig.processName) -Level "WARNING" -Component "GameMonitor"
        if ($logger) { $logger.Warning("Game process not detected within timeout: $($gameConfig.processName)", "GAME") }
    }

    # Execute cleanup processing when game exits
    Invoke-GameCleanup

    if ($logger) {
        $logger.LogOperationEnd("Multi-Platform Game Launch Sequence", $startTime, "MAIN")
        $logger.Info("Focus Game Deck session completed successfully", "MAIN")
    }

    Write-LocalizedHost -Messages $msg -Key "console_session_complete" -Default "Focus Game Deck session completed" -Level "OK" -Component "GameLauncher"
} catch {
    $errorMsg = "Unexpected error during execution: $_"
    Write-Error $errorMsg
    if ($logger) {
        $logger.LogException($_, "Main execution flow", "MAIN")
    }

    # Attempt cleanup even on error
    try {
        Invoke-GameCleanup -IsInterrupted $true
    } catch {
        Write-Warning "Error during cleanup: $_"
        if ($logger) { $logger.Error("Error during cleanup: $_", "CLEANUP") }
    }

    exit 1
} finally {
    # Finalize and notarize log file if logging is enabled
    if ($logger) {
        Write-Host "[INFO] Logger: " -NoNewline
        Write-LocalizedHost -Messages $msg -Key "console_finalizing_log" -Default "Finalizing session log..."

        try {
            $certificateId = $logger.FinalizeAndNotarizeLogAsync()

            if ($certificateId) {
                Write-Host "[OK] Logger: " -NoNewline
                Write-LocalizedHost -Messages $msg -Key "mainLogNotarizedSuccess" -Args @($certificateId) -Default ("[OK] Log notarized successfully. Certificate ID: {0}" -f $certificateId)
            } else {
                Write-Host "[INFO] Logger: " -NoNewline
                Write-LocalizedHost -Messages $msg -Key "console_log_finalized" -Default "Log finalization completed"
            }
        } catch {
            Write-Host "[WARNING] Logger: Failed to notarize log - $_"
        }
    }
}<|MERGE_RESOLUTION|>--- conflicted
+++ resolved
@@ -35,7 +35,6 @@
 $configPath = Join-Path $appRoot "config/config.json"
 $messagesPath = Join-Path $appRoot "localization/messages.json"
 
-<<<<<<< HEAD
 # Read Source files using dot-source
 if (-not $isExecutable) {
     $filesToSources = @(
@@ -65,22 +64,6 @@
         }
     }
 }
-=======
-# Explicit dot-source declarations for bundler dependency resolution
-# These are processed by Invoke-PsScriptBundler.ps1 and removed during bundling
-# Order is critical: LanguageHelper must be first!
-. (Join-Path -Path $appRoot -ChildPath "scripts/LanguageHelper.ps1")
-. (Join-Path -Path $appRoot -ChildPath "src/modules/WebSocketAppManagerBase.ps1")
-. (Join-Path -Path $appRoot -ChildPath "src/modules/AppManager.ps1")
-. (Join-Path -Path $appRoot -ChildPath "src/modules/ConfigValidator.ps1")
-. (Join-Path -Path $appRoot -ChildPath "src/modules/DiscordManager.ps1")
-. (Join-Path -Path $appRoot -ChildPath "src/modules/DiscordRPCClient.ps1")
-. (Join-Path -Path $appRoot -ChildPath "src/modules/Logger.ps1")
-. (Join-Path -Path $appRoot -ChildPath "src/modules/OBSManager.ps1")
-. (Join-Path -Path $appRoot -ChildPath "src/modules/UpdateChecker.ps1")
-. (Join-Path -Path $appRoot -ChildPath "src/modules/PlatformManager.ps1")
-. (Join-Path -Path $appRoot -ChildPath "src/modules/VTubeStudioManager.ps1")
->>>>>>> 36fe811b
 
 Write-LocalizedHost -Messages $msg -Key "cli_loading_config" -Default "Loading configuration..." -Level "INFO" -Component "ConfigLoader"
 # Load configuration

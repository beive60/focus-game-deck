﻿<#
.SYNOPSIS
    ConfigEditor UI Module - Main UI class for Focus Game Deck configuration editor.

.DESCRIPTION
    This module provides the ConfigEditorUI class which manages the WPF-based graphical
    user interface for editing game configurations, integrations, and application settings.

.NOTES
    File Name  : ConfigEditor.UI.ps1
    Author     : Focus Game Deck Team
    Requires   : PowerShell 5.1 or later, WPF assemblies
#>

<#
.SYNOPSIS
    Main UI class for the Focus Game Deck configuration editor.

.DESCRIPTION
    Manages the WPF window, UI controls, localization, and user interactions for
    the configuration editor. Provides methods for loading/saving configuration data,
    updating UI elements, and handling user events.

.EXAMPLE
    $ui = [ConfigEditorUI]::new($stateManager, $mappings, $localization)
    $ui.LoadDataToUI($configData)
    $ui.Window.ShowDialog()
#>
class ConfigEditorUI {
    # Properties
    [ConfigEditorState]$State
    [Object]$Window
    [hashtable]$Mappings
    [string]$CurrentGameId
    [string]$CurrentAppId
    [PSObject]$Messages
    [string]$CurrentLanguage
    [bool]$HasUnsavedChanges
    [PSObject]$EventHandler
    [string]$ProjectRoot
    [Object]$NotificationTimer

    <#
    .SYNOPSIS
        Initializes a new ConfigEditorUI instance.

    .DESCRIPTION
        Creates the main WPF window from XAML, initializes all UI components,
        sets up event handlers, and prepares the interface for user interaction.

    .PARAMETER stateManager
        ConfigEditorState instance for managing application state

    .PARAMETER allMappings
        Hashtable containing UI element to message key mappings

    .PARAMETER localization
        ConfigEditorLocalization instance for multi-language support

    .EXAMPLE
        $ui = [ConfigEditorUI]::new($state, $mappings, $localization)

    .NOTES
        Automatically loads XAML from MainWindow.xaml in the script directory.
    #>
    # Constructor
    ConfigEditorUI([ConfigEditorState]$stateManager, [hashtable]$allMappings, [ConfigEditorLocalization]$localization, [string]$ProjectRoot) {
        try {
            Write-Verbose "[DEBUG] ConfigEditorUI: Constructor started"
            $this.State = $stateManager
            $this.Mappings = $allMappings
            $this.Messages = $localization.Messages
            $this.CurrentLanguage = $localization.CurrentLanguage
            # Store project root for internal file path construction (classes cannot access outer script variables)
            $this.ProjectRoot = $projectRoot
            Write-Verbose "[DEBUG] ConfigEditorUI: State manager, mappings, and localization assigned"

            # Load XAML (use project root defined in main script)
<<<<<<< HEAD
            Write-Host "[DEBUG] ConfigEditorUI: Step 1/6 - Loading XAML"
            $xamlContent = $null

            # Check if embedded XAML variable exists (production/bundled mode)
            if ($Global:Xaml_MainWindow) {
                Write-Host "[DEBUG] ConfigEditorUI: Using embedded XAML from `$Global:Xaml_MainWindow"
                $xamlContent = $Global:Xaml_MainWindow
            } else {
                # Fallback to file-based loading (development mode)
                Write-Host "[DEBUG] ConfigEditorUI: Loading XAML from file (development mode)"
                $xamlPath = Join-Path -Path $this.ProjectRoot -ChildPath "gui/MainWindow.xaml"
                if (-not (Test-Path $xamlPath)) {
                    throw "XAML file not found: $xamlPath"
                }
                $xamlContent = Get-Content $xamlPath -Raw -Encoding UTF8
            }

            if ([string]::IsNullOrWhiteSpace($xamlContent)) {
                throw "XAML content is empty or null"
            }

            Write-Host "[DEBUG] ConfigEditorUI: Step 2/6 - XAML content loaded - Length: $($xamlContent.Length)"
=======
            Write-Verbose "[DEBUG] ConfigEditorUI: Step 1/6 - Loading XAML file"
            $xamlPath = Join-Path -Path $this.ProjectRoot -ChildPath "gui/MainWindow.xaml"
            if (-not (Test-Path $xamlPath)) {
                throw "XAML file not found: $xamlPath"
            }
            $xamlContent = Get-Content $xamlPath -Raw -Encoding UTF8
            Write-Verbose "[DEBUG] ConfigEditorUI: Step 2/6 - XAML content loaded - Length: $($xamlContent.Length)"
>>>>>>> b537676b

            # Parse XAML
            Write-Verbose "[DEBUG] ConfigEditorUI: Step 3/6 - Parsing XAML"
            $xamlLoader = [ScriptBlock]::Create('
                param($xmlReader)
                return [System.Windows.Markup.XamlReader]::Load($xmlReader)
            ')

            # Create XmlReader from content
            $stringReader = New-Object System.IO.StringReader($xamlContent)
            $xmlReader = [System.Xml.XmlReader]::Create($stringReader)

            $this.Window = $xamlLoader.Invoke($xmlReader)[0]
            $xmlReader.Close()
            $stringReader.Close()
            Write-Verbose "[DEBUG] ConfigEditorUI: Step 4/6 - XAML parsed successfully"

            if ($null -eq $this.Window) {
                throw "Failed to create Window from XAML"
            }

            # Set up proper window closing behavior
            Write-Verbose "[DEBUG] ConfigEditorUI: Step 5/6 - Adding window event handlers"
            $selfRef = $this
            $this.Window.add_Closed({
                    param($s, $e)
                    Write-Verbose "[DEBUG] ConfigEditorUI: Window closed event triggered"
                    try {
                        $selfRef.Cleanup()
                    } catch {
                        Write-Verbose "[WARNING] ConfigEditorUI: Error during cleanup - $($_.Exception.Message)"
                    }
                }.GetNewClosure())

            # Initialize other components
            Write-Verbose "[DEBUG] ConfigEditorUI: Step 6/6 - Initializing other components"
            $this.InitializeComponents()
            $this.InitializeNotificationTimer()
            # NOTE: InitializeGameActionCombos moved to LoadDataToUI to avoid premature SelectedIndex setting
            Write-Verbose "[OK] ConfigEditorUI: Constructor completed successfully"

        } catch {
            Write-Verbose "[ERROR] ConfigEditorUI: Constructor failed - $($_.Exception.Message)"
            Write-Verbose "[DEBUG] ConfigEditorUI: Exception type - $($_.Exception.GetType().Name)"
            if ($_.Exception.InnerException) {
                Write-Verbose "[DEBUG] ConfigEditorUI: Inner exception - $($_.Exception.InnerException.Message)"
            }
            Write-Verbose "[DEBUG] ConfigEditorUI: Stack trace - $($_.Exception.StackTrace)"
            throw
        }
    }

    <#
    .SYNOPSIS
        Initializes UI components and sets default values.
    #>
    [void]InitializeComponents() {
        try {
            Write-Verbose "[DEBUG] ConfigEditorUI: InitializeComponents started"
            $this.CurrentGameId = ""
            $this.CurrentAppId = ""
            # NOTE: Do NOT reset CurrentLanguage here - it was properly initialized in the constructor
            # from the localization object. Resetting it to "en" breaks language change detection.
            # $this.CurrentLanguage = "en"  # REMOVED - breaks HandleLanguageSelectionChanged()
            $this.HasUnsavedChanges = $false
            # messages are now passed in constructor
            $this.Window.DataContext = $this
            Write-Verbose "[OK] ConfigEditorUI: InitializeComponents completed - CurrentLanguage preserved: $($this.CurrentLanguage)"
        } catch {
            Write-Verbose "[ERROR] ConfigEditorUI: InitializeComponents failed - $($_.Exception.Message)"
            throw
        }
    }

    [void] InitializeNotificationTimer() {
        try {
            $this.NotificationTimer = New-Object System.Windows.Threading.DispatcherTimer
            $this.NotificationTimer.Interval = [TimeSpan]::FromSeconds(3)

            $overlay = $this.Window.FindName("NotificationOverlay")
            $timer = $this.NotificationTimer

            $this.NotificationTimer.add_Tick({
                    if ($overlay) {
                        $overlay.Visibility = ("System.Windows.Visibility" -as [type])::Collapsed
                    }
                    $timer.Stop()
                }.GetNewClosure())
        } catch {
            Write-Warning "[InitializeNotificationTimer] Failed to initialize notification timer: $($_.Exception.Message)"
        }
    }

    [void] ShowNotification([string]$Message, [string]$Type = "Info") {
        try {
            $overlay = $this.Window.FindName("NotificationOverlay")
            $textBlock = $this.Window.FindName("NotificationText")

            if (-not $overlay -or -not $textBlock) { return }

            $textBlock.Text = $Message

            switch ($Type) {
                "Error" {
                    $overlay.Background = ("System.Windows.Media.Brushes" -as [type])::White
                    $overlay.BorderBrush = ("System.Windows.Media.Brushes" -as [type])::Red
                    $textBlock.Foreground = ("System.Windows.Media.Brushes" -as [type])::Red
                }
                "Success" {
                    $overlay.Background = ("System.Windows.Media.Brushes" -as [type])::White
                    $overlay.BorderBrush = ("System.Windows.Media.Brushes" -as [type])::Green
                    $textBlock.Foreground = ("System.Windows.Media.Brushes" -as [type])::Green
                }
                default {
                    $overlay.Background = ("System.Windows.Media.Brushes" -as [type])::White
                    $overlay.BorderBrush = ("System.Windows.Media.Brushes" -as [type])::Black
                    $textBlock.Foreground = ("System.Windows.Media.Brushes" -as [type])::Black
                }
            }

            $overlay.Visibility = ("System.Windows.Visibility" -as [type])::Visible

            $this.NotificationTimer.Stop()
            $this.NotificationTimer.Start()
        } catch {
            Write-Warning "[ShowNotification] Error displaying notification: $($_.Exception.Message)"
        }
    }

    <#
    .SYNOPSIS
        Toggles error state for an input control.

    .DESCRIPTION
        Shows or hides an error message below an input control and updates the control's
        border styling to indicate validation errors. Error TextBlock must be named
        "{ControlName}ErrorText" by convention.

    .PARAMETER ControlName
        Name of the input control (TextBox, ComboBox, etc.)

    .PARAMETER Message
        Error message to display. If empty or null, clears the error state.

    .EXAMPLE
        $this.SetInputError("GameIdTextBox", "Game ID cannot be empty")
        $this.SetInputError("GameIdTextBox", "") # Clear error

    .NOTES
        Requires error TextBlock in XAML named "{ControlName}ErrorText"
    #>
    [void] SetInputError([string]$ControlName, [string]$Message) {
        try {
            $errorTextName = "${ControlName}ErrorText"

            $inputControl = $this.Window.FindName($ControlName)
            $errorTextBlock = $this.Window.FindName($errorTextName)

            if (-not $inputControl -or -not $errorTextBlock) {
                Write-Verbose "[SetInputError] Control '$ControlName' or error text '$errorTextName' not found"
                return
            }

            if ([string]::IsNullOrEmpty($Message)) {
                $errorTextBlock.Visibility = ("System.Windows.Visibility" -as [type])::Collapsed
                $inputControl.BorderBrush = ("System.Windows.Media.Brushes" -as [type])::Gray
                $inputControl.BorderThickness = ("System.Windows.Thickness" -as [type])::new(1)
                Write-Verbose "[SetInputError] Cleared error for '$ControlName'"
            } else {
                $errorTextBlock.Text = $Message
                $errorTextBlock.Visibility = ("System.Windows.Visibility" -as [type])::Visible
                $inputControl.BorderBrush = ("System.Windows.Media.Brushes" -as [type])::Red
                $inputControl.BorderThickness = ("System.Windows.Thickness" -as [type])::new(2)
                Write-Verbose "[SetInputError] Set error for '$ControlName': $Message"
            }
        } catch {
            Write-Warning "[SetInputError] Failed to set error state for '$ControlName': $($_.Exception.Message)"
        }
    }

    <#
    .SYNOPSIS
        Gets a localized message for the specified key.
    #>
    [string]GetLocalizedMessage([string]$Key) {
        try {
            # MODIFIED: Use PSCustomObject property check instead of ContainsKey
            if ($this.Messages -and $this.Messages.PSObject.Properties[$Key]) {
                $message = $this.Messages.$Key
                Write-Verbose "[GetLocalizedMessage] Found key '$Key' in cached messages. Value: '$message'"
                return $message
            }
        } catch {
            Write-Warning "[GetLocalizedMessage] Error getting message for key '$Key': $($_.Exception.Message)"
        }

        Write-Warning "[GetLocalizedMessage] No localized message found for key: '$Key'. Returning key itself."
        return $Key
    }

    <#
    .SYNOPSIS
        Measures the text width for a button.
    #>
    [double]MeasureButtonTextWidth([string]$Text, [Object]$Button) {
        if ([string]::IsNullOrEmpty($Text) -or -not $Button) { return 0 }
        try {
            $textBlock = New-Object System.Windows.Controls.TextBlock
            $textBlock.Text = $Text
            $textBlock.FontFamily = $Button.FontFamily
            $textBlock.FontSize = $Button.FontSize
            $textBlock.FontWeight = $Button.FontWeight
            $textBlock.FontStyle = $Button.FontStyle
            $textBlock.Measure((New-Object System.Windows.Size([double]::PositiveInfinity, [double]::PositiveInfinity)))
            return $textBlock.DesiredSize.Width + 15
        } catch {
            return $Text.Length * 7
        }
    }

    <#
    .SYNOPSIS
        Gets a mapping variable from script scope.
    #>
    [hashtable]GetMappingFromScope([string]$MappingName) {
        try {
            $mapping = Get-Variable -Name $MappingName -Scope Script -ValueOnly -ErrorAction SilentlyContinue
            if ($mapping -and $mapping -is [hashtable]) {
                return $mapping
            }
            Write-Warning "[GetMappingFromScope] Mapping '$MappingName' not found or is not a hashtable."
            return @{}
        } catch {
            Write-Warning "[GetMappingFromScope] Failed to get mapping '$MappingName': $($_.Exception.Message)"
            return @{}
        }
    }

    <#
    .SYNOPSIS
        Sets button content with smart tooltip based on text width.
    #>
    [void]SetButtonContentWithTooltip([Object]$Button, [string]$FullText) {
        if (-not $Button -or [string]::IsNullOrEmpty($FullText)) { return }
        try {
            $Button.Content = $FullText
            $Button.UpdateLayout()
            $Button.Dispatcher.Invoke("Background", [action] {})
            $buttonWidth = $Button.ActualWidth
            if ($buttonWidth -eq 0) { $buttonWidth = $Button.Width }
            $availableWidth = $buttonWidth - 15
            $textWidth = $this.MeasureButtonTextWidth($FullText, $Button)
            $shouldShowTooltip = ($availableWidth -gt 0 -and $textWidth -gt $availableWidth) -or ($availableWidth -le 0 -and $FullText.Length -gt 12)
            if ($shouldShowTooltip) {
                $Button.ToolTip = $FullText
                Write-Verbose "[SetButtonContentWithTooltip] Set tooltip for '$($Button.Name)': '$FullText'"
            } else {
                $Button.ToolTip = $null
            }
        } catch {
            Write-Warning "[SetButtonContentWithTooltip] Error for '$($Button.Name)': $($_.Exception.Message)"
            $Button.Content = $FullText
            if ($FullText.Length -gt 10) { $Button.ToolTip = $FullText } else { $Button.ToolTip = $null }
        }
    }

    <#
    .SYNOPSIS
        Updates UI texts based on current language using mappings.
    #>
    [void]UpdateUITexts([PSObject]$ConfigData) {
        try {
            Write-Verbose "--- Starting UI Text Update for language: $($this.CurrentLanguage) ---"

            # Update window title
            $this.Window.Title = $this.GetLocalizedMessage("windowTitle")
            Write-Verbose "Window Title set to: '$($this.Window.Title)'"

            # Update all button contents and tooltips
            Write-Verbose "Updating all buttons..."
            $allButtonMappings = $this.Mappings['Button']
            foreach ($buttonName in $allButtonMappings.Keys) {
                $button = $this.Window.FindName($buttonName)
                if ($button) {
                    $messageKey = $allButtonMappings[$buttonName]
                    $fullText = $this.GetLocalizedMessage($messageKey)
                    Write-Verbose "  - Button '$buttonName': Key='$messageKey', Text='$fullText'"
                    $this.SetButtonContentWithTooltip($button, $fullText)
                } else {
                    Write-Verbose "  - Button '$buttonName' not found in XAML."
                }
            }

            # Update other UI elements
            Write-Verbose "Updating other UI elements (Labels, Tabs, etc.)..."
            $this.UpdateElementsFromMappings()

            # Set placeholder for AppArgumentsTextBox
            Write-Verbose "Setting placeholder for AppArgumentsTextBox..."
            $appArgumentsTextBox = $this.Window.FindName("AppArgumentsTextBox")
            if ($appArgumentsTextBox -and $appArgumentsTextBox.Tag) {
                $placeholderKey = $appArgumentsTextBox.Tag -replace '^\[|\]$', ''
                $placeholderText = $this.GetLocalizedMessage($placeholderKey)
                if ($placeholderText -and $placeholderText -ne $placeholderKey) {
                    # Use a TextBlock as watermark/placeholder
                    Add-Type -AssemblyName PresentationFramework
                    $watermark = New-Object System.Windows.Controls.TextBlock
                    $watermark.Text = $placeholderText
                    $watermark.Foreground = "Gray"
                    $watermark.FontStyle = "Italic"
                    $watermark.VerticalAlignment = "Center"
                    $watermark.Margin = New-Object System.Windows.Thickness(5, 0, 0, 0)
                    $watermark.IsHitTestVisible = $false

                    # Set watermark visibility based on text content
                    $appArgumentsTextBox.add_TextChanged({
                            param($s, $e)
                            $watermark.Visibility = if ([string]::IsNullOrEmpty($s.Text)) {
                                "Visible"
                            } else {
                                "Hidden"
                            }
                        }.GetNewClosure())

                    # Add watermark to parent grid
                    $parent = $appArgumentsTextBox.Parent
                    if ($parent -and $parent.GetType() -eq "System.Windows.Controls.Grid") {
                        $gridType = $parent.GetType()

                        $row = $gridType::GetRow($appArgumentsTextBox)
                        $col = $gridType::GetColumn($appArgumentsTextBox)

                        $gridType::SetRow($watermark, $row)
                        $gridType::SetColumn($watermark, $col)

                        $parent.Children.Add($watermark) | Out-Null

                        # Set initial visibility
                        $watermark.Visibility = if ([string]::IsNullOrEmpty($appArgumentsTextBox.Text)) {
                            "Visible"
                        } else {
                            "Hidden"
                        }

                        Write-Verbose "Placeholder set for AppArgumentsTextBox: '$placeholderText'"
                    }
                }
            }

            Write-Verbose "--- UI Text Update Completed ---"
        } catch {
            Write-Warning "Failed to update UI texts: $($_.Exception.Message)"
        }
    }

    <#
    .SYNOPSIS
        Updates UI elements from centralized mappings.
    #>
    [void]UpdateElementsFromMappings() {
        try {
            $allMappings = $this.Mappings

            foreach ($elementType in $allMappings.Keys) {
                $mappingTable = $allMappings[$elementType]
                Write-Verbose "Processing '$elementType' mappings (count: $($mappingTable.Count))..."
                foreach ($elementName in $mappingTable.Keys) {
                    $element = $this.Window.FindName($elementName)
                    if ($element) {
                        $messageKey = $mappingTable[$elementName]
                        $localizedText = $this.GetLocalizedMessage($messageKey)
                        $propToSet = ""
                        $currentValue = ""

                        switch ($element.GetType().Name) {
                            "TabItem" { $propToSet = "Header"; $currentValue = $element.Header }
                            "Label" { $propToSet = "Content"; $currentValue = $element.Content }
                            "GroupBox" { $propToSet = "Header"; $currentValue = $element.Header }
                            "CheckBox" { $propToSet = "Content"; $currentValue = $element.Content }
                            "TextBlock" {
                                if ($elementType -eq "Tooltip") {
                                    $propToSet = "ToolTip"
                                    $currentValue = $element.ToolTip
                                } else {
                                    $propToSet = "Text"
                                    $currentValue = $element.Text
                                }
                            }
                            "MenuItem" { $propToSet = "Header"; $currentValue = $element.Header }
                            "ComboBoxItem" { $propToSet = "Content"; $currentValue = $element.Content }
                            "Button" { if ($elementType -eq "Tooltip") { $propToSet = "ToolTip"; $currentValue = $element.ToolTip } }
                            default {
                                if ($element | Get-Member -Name "Header" -MemberType Property) { $propToSet = "Header"; $currentValue = $element.Header }
                                elseif ($element | Get-Member -Name "Content" -MemberType Property) { $propToSet = "Content"; $currentValue = $element.Content }
                                elseif ($element | Get-Member -Name "Text" -MemberType Property) { $propToSet = "Text"; $currentValue = $element.Text }
                                elseif ($element | Get-Member -Name "ToolTip" -MemberType Property) { $propToSet = "ToolTip"; $currentValue = $element.ToolTip }
                            }
                        }

                        if ($propToSet) {
                            Write-Verbose "  - Updating '$elementName' ($($element.GetType().Name)). Key: '$messageKey', Prop: '$propToSet', Text: '$localizedText'"
                            Write-Verbose "    Before: '$currentValue'"
                            $element.$propToSet = $localizedText
                            Write-Verbose "    After : '$($element.$propToSet)'"
                        } else {
                            Write-Verbose "  - Skipped '$elementName' of type '$($element.GetType().Name)' - no property to set."
                        }

                    } else {
                        Write-Verbose "  - Element '$elementName' not found in XAML for '$elementType' mapping."
                    }
                }
            }
        } catch {
            Write-Warning "Failed to update elements from mappings: $($_.Exception.Message)"
        }
    }
    <#
    .SYNOPSIS
        Initializes version display in the UI.

    .DESCRIPTION
        Retrieves project version information and displays it in the version text element.

    .OUTPUTS
        None
    #>
    [void]InitializeVersionDisplay() {
        try {
            # Version.ps1 should be loaded by the main script
            if (Get-Command -Name Get-ProjectVersionInfo -ErrorAction SilentlyContinue) {
                $versionInfo = Get-ProjectVersionInfo
                $versionText = $this.Window.FindName("VersionText")
                if ($versionText) {
                    $versionText.Text = $versionInfo.FullVersion
                }
                Write-Verbose "Version display initialized: $($versionInfo.FullVersion)"
            }
        } catch {
            Write-Warning "Failed to initialize version display: $($_.Exception.Message)"
        }
    }

    <#
    .SYNOPSIS
        Checks for application updates asynchronously on startup.

    .DESCRIPTION
        Runs a non-blocking asynchronous update check when the application starts.
        If an update is available, displays a notification to the user with the option
        to download it. This method uses PowerShell Tasks to prevent UI freezing.

    .OUTPUTS
        None

    .NOTES
        This method is automatically called from LoadDataToUI and runs asynchronously
        to avoid blocking UI initialization. Uses the global Test-UpdateAvailable function
        if available through $global:TestUpdateAvailableFunc.
    #>
    [void]CheckUpdateOnStartup() {
        try {
            # Verify that required functions are available globally
            if (-not $global:GetProjectVersionFunc) {
                Write-Verbose "[CheckUpdateOnStartup] Get-ProjectVersion function not available, skipping startup update check"
                return
            }

            if (-not $global:TestUpdateAvailableFunc) {
                Write-Verbose "[CheckUpdateOnStartup] Test-UpdateAvailable function not available, skipping startup update check"
                return
            }

            Write-Verbose "[CheckUpdateOnStartup] Starting asynchronous update check on startup"

            # Create and start an async task for update checking
            $updateCheckTask = [System.Threading.Tasks.Task]::Run({
                    try {
                        # Capture necessary context for the task
                        $getVersionFunc = $using:global:GetProjectVersionFunc
                        $testUpdateFunc = $using:global:TestUpdateAvailableFunc

                        # Get current version
                        $currentVersion = & $getVersionFunc

                        Write-Verbose "[CheckUpdateOnStartup-Task] Current version: $currentVersion"

                        # Check for updates
                        $updateInfo = & $testUpdateFunc

                        if ($updateInfo -and $updateInfo.UpdateAvailable) {
                            Write-Verbose "[CheckUpdateOnStartup-Task] Update available: $($updateInfo.LatestVersion)"
                            return $updateInfo
                        } else {
                            Write-Verbose "[CheckUpdateOnStartup-Task] No update available"
                            return $null
                        }

                    } catch {
                        Write-Verbose "[CheckUpdateOnStartup-Task] Error during update check: $($_.Exception.Message)"
                        return $null
                    }
                })

            # Handle task completion without blocking UI
            $updateCheckTask.ContinueWith({
                    param($task)
                    try {
                        if ($task.IsCompletedSuccessfully) {
                            $updateInfo = $task.Result

                            if ($updateInfo) {
                                # Marshal back to UI thread for MessageBox
                                $this.Window.Dispatcher.Invoke([System.Action] {
                                        try {
                                            $message = $this.GetLocalizedMessage("updateAvailable") -f $updateInfo.LatestVersion, (& $global:GetProjectVersionFunc)
                                            $title = $this.GetLocalizedMessage("updateCheckTitle")

                                            $result = ("System.Windows.MessageBox" -as [type])::Show(
                                                $this.Window,
                                                $message,
                                                $title,
                                                "YesNo",
                                                "Question"
                                            )

                                            if ($result -eq "Yes") {
                                                if ($updateInfo.ReleaseUrl) {
                                                    Write-Verbose "[INFO] CheckUpdateOnStartup: Opening release page - $($updateInfo.ReleaseUrl)"
                                                    Start-Process $updateInfo.ReleaseUrl
                                                }
                                            }

                                            Write-Verbose "[CheckUpdateOnStartup] Update notification completed"

                                        } catch {
                                            Write-Verbose "[CheckUpdateOnStartup-UIThread] Error showing update notification: $($_.Exception.Message)"
                                        }
                                    })
                            }
                        } else {
                            Write-Verbose "[CheckUpdateOnStartup] Task did not complete successfully"
                        }

                    } catch {
                        Write-Verbose "[CheckUpdateOnStartup-Continuation] Error in task continuation: $($_.Exception.Message)"
                    }

                }) | Out-Null

        } catch {
            Write-Verbose "[CheckUpdateOnStartup] Error starting async update check: $($_.Exception.Message)"
        }
    }

    <#
    .SYNOPSIS
        Loads configuration data into UI controls.

    .DESCRIPTION
        Loads all configuration data into the appropriate UI controls, including global settings,
        UI texts, and various lists.

    .PARAMETER ConfigData
        The configuration data to load into the UI.

    .OUTPUTS
        None
    #>
    [void]LoadDataToUI([PSObject]$ConfigData) {
        try {
            # Initialize game action combos FIRST before loading data
            $this.InitializeGameActionCombos()

            # Initialize managed app action combos
            $this.InitializeManagedAppActionCombos()

            # Load global settings
            $this.LoadGlobalSettings($ConfigData)

            # Update UI texts
            $this.UpdateUITexts($ConfigData)

            # Update lists
            $this.UpdateGamesList($ConfigData)
            $this.UpdateManagedAppsList($ConfigData)
            $this.UpdateGameLauncherList($ConfigData)

            # Other initialization
            $this.InitializeLauncherTabTexts()
            $this.InitializeVersionDisplay()

            # Start automatic update check asynchronously (non-blocking)
            $this.CheckUpdateOnStartup()

            Write-Verbose "Data loaded to UI successfully"
        } catch {
            Write-Error "Failed to load data to UI: $($_.Exception.Message)"
            throw
        }
    }

    <#
    .SYNOPSIS
        Loads global settings into UI controls.

    .DESCRIPTION
        Loads global settings from configuration data into the appropriate UI controls
        using a callback function for better organization.

    .PARAMETER ConfigData
        The configuration data containing global settings.

    .OUTPUTS
        None
    #>
    [void]LoadGlobalSettings([PSObject]$ConfigData) {
        $callback = $this.CreateLoadGlobalSettingsCallback($ConfigData)
        & $callback
    }

    <#
    .SYNOPSIS
        Updates the games list UI control.

    .DESCRIPTION
        Updates the games list control with games from configuration data, respecting the order
        defined in the _order property if available.

    .PARAMETER ConfigData
        The configuration data containing games information.

    .OUTPUTS
        None
    #>
    [void]UpdateGamesList([PSObject]$ConfigData) {
        $gamesList = $this.Window.FindName("GamesList")
        if (-not $gamesList) {
            Write-Verbose "GamesList control not found, skipping update"
            return
        }

        try {
            $gamesList.Items.Clear()
        } catch {
            Write-Verbose "Failed to clear GamesList items: $($_.Exception.Message)"
            return
        }

        if ($ConfigData.games) {
            # Use games._order for ordering if available
            if ($ConfigData.games._order) {
                foreach ($gameId in $ConfigData.games._order) {
                    # Verify the game still exists in the games object
                    if ($ConfigData.games.PSObject.Properties[$gameId]) {
                        $gamesList.Items.Add($gameId)
                    }
                }
            } else {
                # Fallback to original behavior if _order doesn't exist
                $ConfigData.games.PSObject.Properties | ForEach-Object {
                    if ($_.Name -ne '_order') {
                        $gamesList.Items.Add($_.Name)
                    }
                }
            }

            # Auto-select first item if list is not empty to prevent "no selection" state
            # This ensures users always have context and prevents saving to fail
            if ($gamesList.Items.Count -gt 0) {
                $gamesList.SelectedIndex = 0
            }
        }
    }

    <#
    .SYNOPSIS
        Updates the managed apps list UI control.

    .DESCRIPTION
        Updates the managed apps list control with apps from configuration data, respecting the order
        defined in the _order property if available.

    .PARAMETER ConfigData
        The configuration data containing managed apps information.

    .OUTPUTS
        None
    #>
    [void]UpdateManagedAppsList([PSObject]$ConfigData) {
        $managedAppsList = $this.Window.FindName("ManagedAppsList")
        if (-not $managedAppsList) {
            Write-Verbose "ManagedAppsList control not found, skipping update"
            return
        }

        try {
            $managedAppsList.Items.Clear()
        } catch {
            Write-Verbose "Failed to clear ManagedAppsList items: $($_.Exception.Message)"
            return
        }

        if ($ConfigData.managedApps) {
            # Use managedApps._order for ordering if available
            if ($ConfigData.managedApps._order) {
                foreach ($appId in $ConfigData.managedApps._order) {
                    # Verify the app still exists in the managedApps object
                    if ($ConfigData.managedApps.PSObject.Properties[$appId]) {
                        $managedAppsList.Items.Add($appId)
                    }
                }
            } else {
                # Fallback to original behavior if _order doesn't exist
                $ConfigData.managedApps.PSObject.Properties | ForEach-Object {
                    if ($_.Name -ne '_order') {
                        $managedAppsList.Items.Add($_.Name)
                    }
                }
            }

            # Auto-select first item if list is not empty to prevent "no selection" state
            # This ensures users always have context and prevents saving to fail
            if ($managedAppsList.Items.Count -gt 0) {
                $managedAppsList.SelectedIndex = 0
            }
        }
    }

    <#
    .SYNOPSIS
        Updates the game launcher list UI control.

    .DESCRIPTION
        Updates the game launcher list control with games from configuration data,
        creating game cards for the launcher interface.

    .PARAMETER ConfigData
        The configuration data containing games information.

    .OUTPUTS
        None
    #>
    [void]UpdateGameLauncherList([PSObject]$ConfigData) {
        try {
            # Update launcher status
            $statusText = $this.Window.FindName("LauncherStatusText")
            if ($statusText) {
                $statusText.Text = $this.GetLocalizedMessage("refreshingGameList")
            }

            $gameLauncherList = $this.Window.FindName("GameLauncherList")
            if (-not $gameLauncherList) {
                Write-Warning "GameLauncherList control not found"
                if ($statusText) {
                    $statusText.Text = $this.GetLocalizedMessage("gameListError")
                }
                return
            }

            # Clear existing items
            try {
                $gameLauncherList.Items.Clear()
            } catch {
                Write-Verbose "Failed to clear GameLauncherList items: $($_.Exception.Message)"
                if ($statusText) {
                    $statusText.Text = $this.GetLocalizedMessage("gameListError")
                }
                return
            }

            # Check if games are configured
            if (-not $ConfigData.games -or $ConfigData.games.PSObject.Properties.Count -eq 0) {
                # Show "no games" message
                $noGamesPanel = New-Object System.Windows.Controls.StackPanel
                $noGamesPanel.HorizontalAlignment = "Center"
                $noGamesPanel.VerticalAlignment = "Center"
                $noGamesPanel.Margin = "20"

                $noGamesText = New-Object System.Windows.Controls.TextBlock
                $noGamesText.Text = $this.GetLocalizedMessage("noGamesConfigured")
                $noGamesText.FontSize = 16
                $noGamesText.Foreground = "#666"
                $noGamesText.HorizontalAlignment = "Center"

                $noGamesPanel.Children.Add($noGamesText)
                $gameLauncherList.Items.Add($noGamesPanel)

                # Update status text for no games
                if ($statusText) {
                    $statusText.Text = $this.GetLocalizedMessage("noGamesFound")
                }
                return
            }

            # Create game cards for each configured game in order
            $gameCount = 0
            $gameOrder = if ($ConfigData.games._order) { $ConfigData.games._order } else { @($ConfigData.games.PSObject.Properties.Name | Where-Object { $_ -ne '_order' }) }

            foreach ($gameId in $gameOrder) {
                if (-not $ConfigData.games.PSObject.Properties[$gameId]) { continue }
                $gameData = $ConfigData.games.$gameId
                $platform = if ($gameData.platform) { $gameData.platform } else { "steam" }

                Write-Verbose "Creating game card for: $gameId (Name: $($gameData.name), Platform: $platform)"

                # Create game item data object
                $gameItem = New-Object PSObject -Property @{
                    GameId = $gameId
                    DisplayName = $gameData.name
                    Platform = $platform.ToUpper()
                    ProcessName = $gameData.processName
                }

                # Create the UI element for this game inline to avoid output capture issues
                try {
                    # Create main border
                    $border = New-Object System.Windows.Controls.Border
                    $border.Background = "#F8F9FA"
                    $border.BorderBrush = "#E1E5E9"
                    $border.BorderThickness = 1
                    $border.CornerRadius = 8
                    $border.Margin = "0,0,0,10"
                    $border.Padding = 15

                    # Add hover effect to game card
                    $border.add_MouseEnter({
                            $this.Background = "#F1F3F5"
                            $this.BorderBrush = "#D1D9E0"
                        })
                    $border.add_MouseLeave({
                            $this.Background = "#F8F9FA"
                            $this.BorderBrush = "#E1E5E9"
                        })

                    # Create main grid
                    $grid = New-Object System.Windows.Controls.Grid

                    # Define columns
                    $col1 = New-Object System.Windows.Controls.ColumnDefinition
                    $col1.Width = "*"
                    $col2 = New-Object System.Windows.Controls.ColumnDefinition
                    $col2.Width = "Auto"

                    $grid.ColumnDefinitions.Add($col1)
                    $grid.ColumnDefinitions.Add($col2)

                    # Game info section
                    $infoPanel = New-Object System.Windows.Controls.StackPanel
                    $infoPanel.VerticalAlignment = "Center"
                    ("System.Windows.Controls.Grid" -as [type])::SetColumn($infoPanel, 0)

                    # Game name
                    $nameText = New-Object System.Windows.Controls.TextBlock
                    $nameText.Text = $gameItem.DisplayName
                    $nameText.FontSize = 14
                    $nameText.FontWeight = "SemiBold"
                    $nameText.Foreground = "#333"
                    $infoPanel.Children.Add($nameText)

                    # Game details
                    $detailsPanel = New-Object System.Windows.Controls.StackPanel
                    $detailsPanel.Orientation = "Horizontal"
                    $detailsPanel.Margin = "0,4,0,0"

                    $platformLabel = New-Object System.Windows.Controls.TextBlock
                    $platformLabel.Text = "Platform: "
                    $platformLabel.FontSize = 11
                    $platformLabel.Foreground = "#666"
                    $detailsPanel.Children.Add($platformLabel)

                    $platformValue = New-Object System.Windows.Controls.TextBlock
                    $platformValue.Text = $gameItem.Platform
                    $platformValue.FontSize = 11
                    $platformValue.Foreground = "#0078D4"
                    $platformValue.FontWeight = "SemiBold"
                    $detailsPanel.Children.Add($platformValue)

                    $idLabel = New-Object System.Windows.Controls.TextBlock
                    $idLabel.Text = " | ID: "
                    $idLabel.FontSize = 11
                    $idLabel.Foreground = "#666"
                    $idLabel.Margin = "10,0,0,0"
                    $detailsPanel.Children.Add($idLabel)

                    $idValue = New-Object System.Windows.Controls.TextBlock
                    $idValue.Text = $gameItem.GameId
                    $idValue.FontSize = 11
                    $idValue.Foreground = "#666"
                    $idValue.FontFamily = "Consolas"
                    $detailsPanel.Children.Add($idValue)

                    $infoPanel.Children.Add($detailsPanel)
                    $grid.Children.Add($infoPanel)

                    # Launch button
                    $launchButton = New-Object System.Windows.Controls.Button
                    $launchButton.Content = $this.GetLocalizedMessage("launchButton")
                    $launchButton.Width = 80
                    $launchButton.Height = 32
                    $launchButton.Background = "#0078D4"
                    $launchButton.Foreground = "White"
                    $launchButton.BorderBrush = "#0078D4"
                    $launchButton.FontWeight = "SemiBold"
                    $launchButton.FontSize = 12
                    $launchButton.Cursor = "Hand"
                    ("System.Windows.Controls.Grid" -as [type])::SetColumn($launchButton, 1)

                    # Add hover effects to launch button
                    $launchButton.add_MouseEnter({
                            $this.Background = "#106EBE"
                            $this.BorderBrush = "#106EBE"
                        })
                    $launchButton.add_MouseLeave({
                            $this.Background = "#0078D4"
                            $this.BorderBrush = "#0078D4"
                        })

                    # Launch button click handler
                    $launchButton.Tag = @{ GameId = $gameId; FormInstance = $this }
                    $launchButton.add_Click({
                            try {
                                $gameId = $this.Tag.GameId
                                $formInstance = $this.Tag.FormInstance
                                $formInstance.StartGameFromLauncher($gameId)
                            } catch {
                                Write-Warning "Error in launch button click: $($_.Exception.Message)"
                            }
                        })

                    $grid.Children.Add($launchButton)

                    $border.Child = $grid

                    # Add the border directly to ItemsControl
                    Write-Verbose "Game card created successfully for: $gameId"
                    Write-Verbose "Game card type: $($border.GetType().FullName)"
                    $gameLauncherList.Items.Add($border)
                    $gameCount++
                    Write-Verbose "Game card added to list. Total items in ItemsControl: $($gameLauncherList.Items.Count)"

                } catch {
                    Write-Warning "Failed to create game card for: $gameId - $($_.Exception.Message)"
                }
            }

            # Update status text with game count
            if ($statusText) {
                if ($gameCount -eq 1) {
                    $statusText.Text = $this.GetLocalizedMessage("oneGameReady")
                } else {
                    $statusText.Text = $this.GetLocalizedMessage("multipleGamesReady") -f $gameCount.ToString()
                }
            }

            Write-Verbose "Game launcher list updated with $gameCount games"

        } catch {
            Write-Warning "Failed to update game launcher list: $($_.Exception.Message)"
            $statusText = $this.Window.FindName("LauncherStatusText")
            if ($statusText) {
                $statusText.Text = $this.GetLocalizedMessage("gameListUpdateError")
            }
        }
    }

    <#
    .SYNOPSIS
        Initializes launcher tab text elements.

    .DESCRIPTION
        Initializes various text elements specific to the launcher tab with localized content.

    .OUTPUTS
        None
    #>
    [void]InitializeLauncherTabTexts() {
        try {
            # This is now handled by UpdateElementsFromMappings, but we can keep it for clarity
            # or for elements not covered by the generic mapping.
            $textMappings = $this.GetMappingFromScope("TextMappings")
            $launcherKeys = @("LauncherWelcomeText", "LauncherSubtitleText", "LauncherStatusText", "LauncherHintText")
            foreach ($key in $launcherKeys) {
                if ($textMappings.ContainsKey($key)) {
                    $element = $this.Window.FindName($key)
                    if ($element) {
                        $element.Text = $this.GetLocalizedMessage($textMappings[$key])
                    }
                }
            }
            Write-Verbose "Launcher tab texts initialized"
        } catch {
            Write-Warning "Failed to initialize launcher tab texts: $($_.Exception.Message)"
        }
    }

    <#
    .SYNOPSIS
        Cleans up resources and references to prevent memory leaks.

    .DESCRIPTION
        Properly disposes of resources, clears references, and performs cleanup operations
        to prevent PowerShell from crashing on window close.

    .OUTPUTS
        None
    #>
    [void]Cleanup() {
        try {
            Write-Verbose "[DEBUG] ConfigEditorUI: Starting UI cleanup"

            # Clear references to prevent circular dependencies
            if ($this.State) {
                $this.State = $null
            }

            # Clear messages
            if ($this.Messages) {
                $this.Messages = $null
            }

            # Force garbage collection
            [System.GC]::Collect()
            [System.GC]::WaitForPendingFinalizers()
            [System.GC]::Collect()

            Write-Verbose "[OK] ConfigEditorUI: UI cleanup completed"
        } catch {
            Write-Verbose "[WARNING] ConfigEditorUI: Error during UI cleanup - $($_.Exception.Message)"
        }
    }

    <#
    .SYNOPSIS
        Creates a callback function to load global settings into UI controls.

    .DESCRIPTION
        This function generates a scriptblock callback that loads global settings from the provided configuration data into the corresponding UI controls.

    .PARAMETER ConfigData
        The configuration data (as a PSObject) containing global settings to be loaded.

    .OUTPUTS
        ScriptBlock
            Returns a scriptblock that performs the loading of global settings into the UI.

    .EXAMPLE
        $callback = New-GlobalSettingsLoader -ConfigData $config
        $callback.Invoke()
    #>
    [scriptblock]CreateLoadGlobalSettingsCallback([PSObject]$ConfigData) {
        $self = $this
        return {
            try {
                Write-Verbose "Loading global settings into UI controls"

                $obsHostTextBox = $self.Window.FindName("OBSHostTextBox")
                if ($obsHostTextBox -and $ConfigData.integrations.obs.websocket) {
                    $obsHostTextBox.Text = $ConfigData.integrations.obs.websocket.host
                }

                $obsPortTextBox = $self.Window.FindName("OBSPortTextBox")
                if ($obsPortTextBox -and $ConfigData.integrations.obs.websocket) {
                    $obsPortTextBox.Text = $ConfigData.integrations.obs.websocket.port
                }

                $obsPasswordBox = $self.Window.FindName("OBSPasswordBox")
                if ($obsPasswordBox -and $ConfigData.integrations.obs.websocket) {
                    if ($ConfigData.integrations.obs.websocket.password) {
                        # Password is saved - show placeholder text using a helper TextBlock
                        # Set Tag to indicate password exists (will be used during save)
                        $obsPasswordBox.Tag = "SAVED"

                        # Clear the PasswordBox but mark it as having a saved password
                        $obsPasswordBox.Password = ""

                        # Create helper TextBlock for placeholder effect if it doesn't exist
                        $passwordPanel = $obsPasswordBox.Parent
                        if ($passwordPanel) {
                            $existingPlaceholder = $passwordPanel.Children | Where-Object { $_.Name -eq "ObsPasswordPlaceholder" }
                            if (-not $existingPlaceholder) {
                                $placeholderText = New-Object System.Windows.Controls.TextBlock
                                $placeholderText.Name = "ObsPasswordPlaceholder"
                                $placeholderText.Text = $self.Messages.passwordSavedPlaceholder
                                # use static property reference to string (type converter will handle)
                                $placeholderText.Foreground = "Gray"
                                $placeholderText.IsHitTestVisible = $false
                                $placeholderText.Margin = New-Object System.Windows.Thickness(10, 0, 0, 0)
                                # use static property reference to string (type converter will handle)
                                $placeholderText.VerticalAlignment = "Center"

                                # Set Grid position to match PasswordBox
                                # use dynamic type resolution for static method calls
                                ("System.Windows.Controls.Grid" -as [type])::SetRow($placeholderText, ("System.Windows.Controls.Grid" -as [type])::GetRow($obsPasswordBox))
                                ("System.Windows.Controls.Grid" -as [type])::SetColumn($placeholderText, ("System.Windows.Controls.Grid" -as [type])::GetColumn($obsPasswordBox))

                                $passwordPanel.Children.Add($placeholderText) | Out-Null

                                # Add event handler to hide placeholder when user types
                                $obsPasswordBox.add_PasswordChanged({
                                        param($s, $e)
                                        $placeholder = $s.Parent.Children | Where-Object { $_.Name -eq "ObsPasswordPlaceholder" }
                                        if ($placeholder) {
                                            # use static property reference to string (type converter will handle)
                                            $placeholder.Visibility = if ($s.Password.Length -eq 0) {
                                                "Visible"
                                            } else {
                                                "Collapsed"
                                            }
                                        }
                                        # Clear SAVED tag when user starts typing
                                        if ($s.Password.Length -gt 0) {
                                            $s.Tag = $null
                                        }
                                    }.GetNewClosure())
                            }
                        }
                    } else {
                        # No password saved
                        $obsPasswordBox.Password = ""
                        $obsPasswordBox.Tag = $null
                    }
                }

                $replayBufferCheckBox = $self.Window.FindName("OBSReplayBufferCheckBox")
                if ($replayBufferCheckBox -and $ConfigData.integrations.obs) {
                    $replayBufferCheckBox.IsChecked = [bool]$ConfigData.integrations.obs.replayBuffer
                }

                # Load OBS auto start/stop checkboxes based on gameStartAction/gameEndAction
                $obsAutoStartCheckBox = $self.Window.FindName("OBSAutoStartCheckBox")
                if ($obsAutoStartCheckBox -and $ConfigData.integrations.obs) {
                    $obsAutoStartCheckBox.IsChecked = ($ConfigData.integrations.obs.gameStartAction -eq "enter-game-mode")
                }

                $obsAutoStopCheckBox = $self.Window.FindName("OBSAutoStopCheckBox")
                if ($obsAutoStopCheckBox -and $ConfigData.integrations.obs) {
                    $obsAutoStopCheckBox.IsChecked = ($ConfigData.integrations.obs.gameEndAction -eq "exit-game-mode")
                }

                if ($ConfigData.paths) {
                    $steamPathTextBox = $self.Window.FindName("SteamPathTextBox")
                    if ($steamPathTextBox) { $steamPathTextBox.Text = $ConfigData.paths.steam }

                    $epicPathTextBox = $self.Window.FindName("EpicPathTextBox")
                    if ($epicPathTextBox) { $epicPathTextBox.Text = $ConfigData.paths.epic }

                    $riotPathTextBox = $self.Window.FindName("RiotPathTextBox")
                    if ($riotPathTextBox) { $riotPathTextBox.Text = $ConfigData.paths.riot }
                }

                if ($ConfigData.integrations.obs) {
                    $obsPathTextBox = $self.Window.FindName("OBSPathTextBox")
                    if ($obsPathTextBox) { $obsPathTextBox.Text = $ConfigData.integrations.obs.path }
                }

                # Load Discord settings
                if ($ConfigData.integrations.discord) {
                    $discordPathTextBox = $self.Window.FindName("DiscordPathTextBox")
                    if ($discordPathTextBox) {
                        $discordPathTextBox.Text = $ConfigData.integrations.discord.path
                        Write-Verbose "Loaded Discord path: $($ConfigData.integrations.discord.path)"
                    }

                    # Load Discord game mode checkbox based on gameStartAction
                    $enableGameModeCheckBox = $self.Window.FindName("DiscordEnableGameModeCheckBox")
                    if ($enableGameModeCheckBox) {
                        $enableGameModeCheckBox.IsChecked = ($ConfigData.integrations.discord.gameStartAction -eq "enter-game-mode")
                    }

                    $statusOnStartCombo = $self.Window.FindName("DiscordStatusOnStartCombo")
                    if ($statusOnStartCombo -and $ConfigData.integrations.discord.statusOnStart) {
                        for ($i = 0; $i -lt $statusOnStartCombo.Items.Count; $i++) {
                            if ($statusOnStartCombo.Items[$i].Tag -eq $ConfigData.integrations.discord.statusOnStart) {
                                $statusOnStartCombo.SelectedIndex = $i
                                break
                            }
                        }
                    }

                    $statusOnEndCombo = $self.Window.FindName("DiscordStatusOnEndCombo")
                    if ($statusOnEndCombo -and $ConfigData.integrations.discord.statusOnEnd) {
                        for ($i = 0; $i -lt $statusOnEndCombo.Items.Count; $i++) {
                            if ($statusOnEndCombo.Items[$i].Tag -eq $ConfigData.integrations.discord.statusOnEnd) {
                                $statusOnEndCombo.SelectedIndex = $i
                                break
                            }
                        }
                    }

                    $disableOverlayCheckBox = $self.Window.FindName("DiscordDisableOverlayCheckBox")
                    if ($disableOverlayCheckBox) {
                        $disableOverlayCheckBox.IsChecked = [bool]$ConfigData.integrations.discord.disableOverlay
                    }

                    # Load Rich Presence settings
                    if ($ConfigData.integrations.discord.rpc) {
                        $rpcEnableCheckBox = $self.Window.FindName("DiscordRPCEnableCheckBox")
                        if ($rpcEnableCheckBox) {
                            $rpcEnableCheckBox.IsChecked = [bool]$ConfigData.integrations.discord.rpc.enabled
                        }

                        $rpcAppIdTextBox = $self.Window.FindName("DiscordRPCAppIdTextBox")
                        if ($rpcAppIdTextBox) {
                            $rpcAppIdTextBox.Text = $ConfigData.integrations.discord.rpc.applicationId
                        }
                    }
                }

                # Load VTube Studio settings
                if ($ConfigData.integrations.vtubeStudio) {
                    $vtubePathTextBox = $self.Window.FindName("VTubePathTextBox")
                    if ($vtubePathTextBox) {
                        $vtubePathTextBox.Text = $ConfigData.integrations.vtubeStudio.path
                        Write-Verbose "Loaded VTube Studio path: $($ConfigData.integrations.vtubeStudio.path)"
                    }

                    # Load VTube Studio auto start/stop checkboxes based on gameStartAction/gameEndAction
                    $vtubeAutoStartCheckBox = $self.Window.FindName("VTubeAutoStartCheckBox")
                    if ($vtubeAutoStartCheckBox) {
                        $vtubeAutoStartCheckBox.IsChecked = ($ConfigData.integrations.vtubeStudio.gameStartAction -eq "enter-game-mode")
                    }

                    $vtubeAutoStopCheckBox = $self.Window.FindName("VTubeAutoStopCheckBox")
                    if ($vtubeAutoStopCheckBox) {
                        $vtubeAutoStopCheckBox.IsChecked = ($ConfigData.integrations.vtubeStudio.gameEndAction -eq "exit-game-mode")
                    }
                }

                $langCombo = $self.Window.FindName("LanguageCombo")
                if ($langCombo) {
                    # Disconnect SelectionChanged event during initialization
                    # This prevents HandleLanguageSelectionChanged from triggering during UI setup
                    # Note: Events are registered in ConfigEditor.ps1 AFTER LoadDataToUI is called
                    # But we need to ensure no events fire during the initial population

                    # Clear existing items
                    $langCombo.Items.Clear()

                    # Add language options as ComboBoxItems
                    # Each language is displayed in its native language
                    $languages = @(
                        @{ Code = "en"; Name = "English" }
                        @{ Code = "ja"; Name = "日本語" }
                        @{ Code = "zh-CN"; Name = "中文（简体）" }
                    )

                    $selectedIndex = 0
                    $currentIndex = 0
                    foreach ($lang in $languages) {
                        $item = New-Object System.Windows.Controls.ComboBoxItem
                        $item.Content = $lang.Name
                        $item.Tag = $lang.Code
                        $langCombo.Items.Add($item) | Out-Null

                        # Track which item should be selected
                        if ($ConfigData.language -eq $lang.Code) {
                            $selectedIndex = $currentIndex
                        }
                        $currentIndex++
                    }

                    # Set selection by index to avoid triggering SelectionChanged multiple times
                    if ($langCombo.Items.Count -gt 0) {
                        $langCombo.SelectedIndex = $selectedIndex
                    }

                    # IMPORTANT: Update UIManager.CurrentLanguage to match the config language
                    # This ensures consistency between the combobox selection and the CurrentLanguage property
                    # This must be done BEFORE events are registered
                    if ($ConfigData.language) {
                        $self.CurrentLanguage = $ConfigData.language
                        Write-Verbose "UIManager.CurrentLanguage updated to: $($self.CurrentLanguage)"
                    }
                }

                Write-Verbose "Language combo initialized - events will be registered after LoadDataToUI completes"

                $launcherTypeCombo = $self.Window.FindName("LauncherTypeCombo")
                if ($launcherTypeCombo) {
                    # Implement selection logic
                }

                $logRetentionCombo = $self.Window.FindName("LogRetentionCombo")
                if ($logRetentionCombo) {
                    # Implement selection logic
                }

                $enableLogNotarizationCheckBox = $self.Window.FindName("EnableLogNotarizationCheckBox")
                if ($enableLogNotarizationCheckBox -and $ConfigData.logging) {
                    $enableLogNotarizationCheckBox.IsChecked = [bool]$ConfigData.logging.enableNotarization
                }

                Write-Verbose "Global settings loaded successfully"
            } catch {
                Write-Warning "Failed to load global settings: $($_.Exception.Message)"
            }
        }.GetNewClosure()
    }

    <#
    .SYNOPSIS
    Initializes the game action combo boxes with available actions.
    .DESCRIPTION
    Populates the GameStartActionCombo and GameEndActionCombo with predefined action options
    using localized ComboBoxItems from GameActionMessageKeys mapping.
    .OUTPUTS
    None
    .EXAMPLE
    $this.InitializeGameActionCombos()
    #>
    [void]InitializeGameActionCombos() {
        try {
            Write-Verbose "InitializeGameActionCombos: Starting initialization"
            $gameStartActionCombo = $this.Window.FindName("GameStartActionCombo")
            $gameEndActionCombo = $this.Window.FindName("GameEndActionCombo")
            $terminationMethodCombo = $this.Window.FindName("TerminationMethodCombo")

            if (-not $gameStartActionCombo) {
                Write-Warning "GameStartActionCombo not found"
                return
            }
            if (-not $gameEndActionCombo) {
                Write-Warning "GameEndActionCombo not found"
                return
            }
            if (-not $terminationMethodCombo) {
                Write-Warning "TerminationMethodCombo not found"
            }

            # Get game action mappings from script scope
            $gameActionMappings = $this.GetMappingFromScope("GameActionMessageKeys")
            $terminationMethodMappings = $this.GetMappingFromScope("TerminationMethodMessageKeys")

            if ($gameActionMappings.Count -eq 0) {
                Write-Warning "GameActionMessageKeys mapping not found or empty"
                return
            }

            # Clear existing items safely
            try {
                $gameStartActionCombo.Items.Clear()
                $gameEndActionCombo.Items.Clear()
                if ($terminationMethodCombo) {
                    $terminationMethodCombo.Items.Clear()
                }
            } catch {
                Write-Warning "Failed to clear combo box items: $($_.Exception.Message)"
                return
            }

            # Add localized ComboBoxItems using the mapping
            foreach ($kvp in $gameActionMappings.GetEnumerator()) {
                $actionTag = $kvp.Key
                $messageKey = $kvp.Value
                $localizedText = $this.GetLocalizedMessage($messageKey)

                # Create ComboBoxItem for start action combo
                $startItem = New-Object System.Windows.Controls.ComboBoxItem
                $startItem.Content = $localizedText
                $startItem.Tag = $actionTag
                $gameStartActionCombo.Items.Add($startItem) | Out-Null

                # Create ComboBoxItem for end action combo
                $endItem = New-Object System.Windows.Controls.ComboBoxItem
                $endItem.Content = $localizedText
                $endItem.Tag = $actionTag
                $gameEndActionCombo.Items.Add($endItem) | Out-Null

                Write-Verbose "Added game action: Tag='$actionTag', Key='$messageKey', Text='$localizedText'"
            }

            # Add termination method options
            if ($terminationMethodCombo -and $terminationMethodMappings.Count -gt 0) {
                foreach ($kvp in $terminationMethodMappings.GetEnumerator()) {
                    $methodTag = $kvp.Key
                    $messageKey = $kvp.Value
                    $localizedText = $this.GetLocalizedMessage($messageKey)

                    $methodItem = New-Object System.Windows.Controls.ComboBoxItem
                    $methodItem.Content = $localizedText
                    $methodItem.Tag = $methodTag
                    $terminationMethodCombo.Items.Add($methodItem) | Out-Null

                    Write-Verbose "Added termination method: Tag='$methodTag', Key='$messageKey', Text='$localizedText'"
                }
            }

            # DO NOT set default selection - let it be unselected initially
            # This prevents SelectedItem property issues during window initialization
            Write-Verbose "Game action combo boxes initialized successfully with $($gameActionMappings.Count) localized actions (no default selection)"
        } catch {
            Write-Warning "Failed to initialize game action combo boxes: $($_.Exception.Message)"
            Write-Warning "Stack trace: $($_.Exception.StackTrace)"
        }
    }

    <#
    .SYNOPSIS
    Initializes the managed app action combo boxes with available actions.
    .DESCRIPTION
    Populates the AppStartActionCombo, AppEndActionCombo, and AppTerminationMethodCombo
    with predefined action options using localized ComboBoxItems.
    .OUTPUTS
    None
    .EXAMPLE
    $this.InitializeManagedAppActionCombos()
    #>
    [void]InitializeManagedAppActionCombos() {
        try {
            Write-Verbose "InitializeManagedAppActionCombos: Starting initialization"

            # NOTE: Managed Apps tab uses the same ComboBox names as Game tab
            # GameStartActionCombo, GameEndActionCombo, TerminationMethodCombo
            # These are already initialized by InitializeGameActionCombos()
            # So this method is actually redundant but kept for clarity and future extensibility

            Write-Verbose "Managed app action combo boxes use same controls as game tab - already initialized"
        } catch {
            Write-Warning "Failed to initialize managed app action combo boxes: $($_.Exception.Message)"
            Write-Warning "Stack trace: $($_.Exception.StackTrace)"
        }
    }

    <#
    .SYNOPSIS
    Gets available game actions based on platform and permissions.
    .DESCRIPTION
    Returns an array of action objects containing Content and Tag properties
    based on the specified platform and user permission level.
    .PARAMETER platform
    The gaming platform (steam, standalone, epic, riot).
    .PARAMETER permissions
    User permission level (Standard, Advanced).
    .OUTPUTS
    Array of hashtables with Content and Tag properties.
    #>
    [array]GetAvailableGameActions([string]$platform, [string]$permissions) {
        # Base actions always available
        $baseActions = @(
            @{ Content = "[NO_ACTION]"; Tag = "none" }
        )

        # Conditional actions based on platform and permissions
        $conditionalActions = @()

        if ($platform -eq "steam" -or $platform -eq "standalone") {
            $conditionalActions += @{ Content = "[START_PROCESS]"; Tag = "start_process" }
            $conditionalActions += @{ Content = "[STOP_PROCESS]"; Tag = "stop_process" }
        }

        if ($permissions -eq "Advanced") {
            $conditionalActions += @{ Content = "[Invoke_COMMAND_WITH_PARAMETERS]"; Tag = "invoke_command_with_parameters" }
        }

        return $baseActions + $conditionalActions
    }

    <#
    .SYNOPSIS
    Adds a ComboBoxItem to the specified ComboBox control.
    .DESCRIPTION
    Creates and adds a new ComboBoxItem with the specified content and tag
    to the provided ComboBox control.
    .PARAMETER comboBox
    The ComboBox control to add the item to.
    .PARAMETER content
    The display text for the ComboBoxItem.
    .PARAMETER tag
    The tag value for the ComboBoxItem.
    #>
    [void]AddComboBoxActionItem([Object]$comboBox, [string]$content, [string]$tag) {
        try {
            $item = New-Object System.Windows.Controls.ComboBoxItem
            $item.Content = $content
            $item.Tag = $tag
            $comboBox.Items.Add($item) | Out-Null
        } catch {
            Write-Verbose "[ERROR] ConfigEditorUI: Error adding ComboBox item - $($_.Exception.Message)"
        }
    }

    <#
    .SYNOPSIS
    Event handler for platform selection changes.
    .DESCRIPTION
    Updates game action combo boxes when the platform selection changes
    to show appropriate actions for the selected platform.
    .PARAMETER s
    The ComboBox that triggered the event.
    .PARAMETER e
    Selection changed event arguments.
    #>
    [void]OnPlatformSelectionChanged([object]$s, [Object]$e) {
        try {
            if ($s.SelectedItem -and $s.SelectedItem.Tag) {
                $selectedPlatform = $s.SelectedItem.Tag.ToString()
                $currentPermissions = $this.GetCurrentUserPermissions()
                $this.InitializeGameActionCombos($selectedPlatform, $currentPermissions)
            }
        } catch {
            Write-Verbose "[ERROR] ConfigEditorUI: Error handling platform selection change - $($_.Exception.Message)"
        }
    }

    <#
    .SYNOPSIS
    Gets the current user permission level.
    .DESCRIPTION
    Determines the current user's permission level for action availability.
    This is a placeholder function that should be implemented based on your
    application's permission system.
    .OUTPUTS
    String representing permission level (Standard or Advanced).
    #>
    [string]GetCurrentUserPermissions() {
        # TODO: Implement actual permission logic
        return "Standard"
    }

    <#
    .SYNOPSIS
        Switches to the game settings tab and selects a specific game.

    .DESCRIPTION
        Navigates to the game settings tab and automatically selects the specified game
        for editing. Useful for programmatically opening game configuration.

    .PARAMETER GameId
        The ID of the game to select for editing

    .EXAMPLE
        $ui.SwitchToGameTab("valorant")

    .NOTES
        Assumes GamesList control exists and game ID is valid.
    #>
    [void]SwitchToGameTab([string]$GameId) {
        # Implementation would go here
    }

    <#
    .SYNOPSIS
        Starts a game from the game launcher.

    .DESCRIPTION
        This method attempts to launch the specified game using the appropriate launcher mechanism.

    .PARAMETER GameId
        The ID of the game to launch.
    #>
    [void]StartGameFromLauncher([string]$GameId) {
        try {
            Write-Verbose "Attempting to launch game: $GameId"

            # Delegate to event handler if available
            if ($this.EventHandler) {
                $this.EventHandler.HandleLaunchGame($GameId)
            } else {
                Write-Warning "Event handler not initialized, cannot launch game"
                $message = $this.GetLocalizedMessage("launchError")

                # use MessageBox invocation to dynamic resolution and stringified Enum
                ("System.Windows.MessageBox" -as [type])::Show($message, $this.GetLocalizedMessage("error"), "OK", "Error")
            }

        } catch {
            Write-Warning "Failed to launch game '$GameId': $($_.Exception.Message)"

            # Show error message
            $errorMessage = $this.GetLocalizedMessage("launchFailed") -f $GameId, $_.Exception.Message

            # use MessageBox invocation to dynamic resolution and stringified Enum
            ("System.Windows.MessageBox" -as [type])::Show($errorMessage, $this.GetLocalizedMessage("launchError"), "OK", "Error")
        }
    }
}<|MERGE_RESOLUTION|>--- conflicted
+++ resolved
@@ -76,7 +76,6 @@
             Write-Verbose "[DEBUG] ConfigEditorUI: State manager, mappings, and localization assigned"
 
             # Load XAML (use project root defined in main script)
-<<<<<<< HEAD
             Write-Host "[DEBUG] ConfigEditorUI: Step 1/6 - Loading XAML"
             $xamlContent = $null
 
@@ -99,15 +98,6 @@
             }
 
             Write-Host "[DEBUG] ConfigEditorUI: Step 2/6 - XAML content loaded - Length: $($xamlContent.Length)"
-=======
-            Write-Verbose "[DEBUG] ConfigEditorUI: Step 1/6 - Loading XAML file"
-            $xamlPath = Join-Path -Path $this.ProjectRoot -ChildPath "gui/MainWindow.xaml"
-            if (-not (Test-Path $xamlPath)) {
-                throw "XAML file not found: $xamlPath"
-            }
-            $xamlContent = Get-Content $xamlPath -Raw -Encoding UTF8
-            Write-Verbose "[DEBUG] ConfigEditorUI: Step 2/6 - XAML content loaded - Length: $($xamlContent.Length)"
->>>>>>> b537676b
 
             # Parse XAML
             Write-Verbose "[DEBUG] ConfigEditorUI: Step 3/6 - Parsing XAML"

--- conflicted
+++ resolved
@@ -191,15 +191,9 @@
     # Use ValidationRules module for validation
     $validationResult = Test-GameConfiguration -GameId $newGameId -Platform $platform -SteamAppId $steamAppId -EpicGameId $epicGameId -RiotGameId $riotGameId -ExecutablePath $executablePath
 
-<<<<<<< HEAD
-    if ($validationErrors.Count -gt 0) {
-        foreach ($err in $validationErrors) {
-            $script:UIManager.SetInputError($err.Control, $script:Localization.GetMessage($err.Key, @()))
-=======
     if (-not $validationResult.IsValid) {
         foreach ($err in $validationResult.Errors) {
             $script:UIManager.SetInputError($err.Control, $script:Localization.GetMessage($err.Key))
->>>>>>> 90a82fbc
         }
         Show-SafeMessage -Key $validationResult.Errors[0].Key -MessageType "Warning"
         return
